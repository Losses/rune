[package]
name = "analysis"
version = "0.1.0"
edition = "2021"
publish = false

[lib]
name = "analysis"
path = "src/lib.rs"

[dependencies]
anyhow = {version="1.0.86",  features = ["backtrace"] }
lazy_static = "1.5.0"
log = "0.4.22"
rubato = "0.15.0"
rustfft = "6.2.0"
symphonia = "0.5.4"
<<<<<<< HEAD
wgpu = "23.0.0" 
pollster = "0.4.0"
bytemuck = "1.19.0"
num-complex = { version = "0.4.6", features = ["bytemuck"] }
futures = "0.3.31"
=======
tokio-util = "0.7.11"
>>>>>>> 3c298efd
<|MERGE_RESOLUTION|>--- conflicted
+++ resolved
@@ -15,12 +15,9 @@
 rubato = "0.15.0"
 rustfft = "6.2.0"
 symphonia = "0.5.4"
-<<<<<<< HEAD
 wgpu = "23.0.0" 
 pollster = "0.4.0"
 bytemuck = "1.19.0"
 num-complex = { version = "0.4.6", features = ["bytemuck"] }
 futures = "0.3.31"
-=======
-tokio-util = "0.7.11"
->>>>>>> 3c298efd
+tokio-util = "0.7.11"