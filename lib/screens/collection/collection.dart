import 'package:fluent_ui/fluent_ui.dart';

import '../../widgets/belt_container.dart';
import '../../widgets/navigation_bar/page_content_frame.dart';
import '../../messages/collection.pb.dart';
import '../../providers/responsive_providers.dart';

import 'band_screen_collection_list.dart';
import 'small_screen_collection_list.dart';
import 'large_screen_collection_list.dart';

class CollectionPage extends StatelessWidget {
  final CollectionType collectionType;
  const CollectionPage({super.key, required this.collectionType});

  @override
  Widget build(BuildContext context) {
    return PageContentFrame(
<<<<<<< HEAD
      child: DeviceTypeBuilder(
        deviceType: const [
=======
      child: BreakpointBuilder(
        breakpoints: const [
          DeviceType.belt,
>>>>>>> 09e62601
          DeviceType.dock,
          DeviceType.band,
          DeviceType.zune,
          DeviceType.tv
        ],
        builder: (context, activeBreakpoint) {
          if (activeBreakpoint == DeviceType.belt) {
            return BeltContainer(
              child: BandScreenCollectionListView(
                collectionType: collectionType,
              ),
            );
          }

          if (activeBreakpoint == DeviceType.dock ||
              activeBreakpoint == DeviceType.band) {
            return BandScreenCollectionListView(
              collectionType: collectionType,
            );
          }

          if (activeBreakpoint == DeviceType.zune) {
            return SmallScreenCollectionListView(
              collectionType: collectionType,
            );
          }

          return LargeScreenCollectionListView(
            collectionType: collectionType,
          );
        },
      ),
    );
  }
}<|MERGE_RESOLUTION|>--- conflicted
+++ resolved
@@ -16,14 +16,9 @@
   @override
   Widget build(BuildContext context) {
     return PageContentFrame(
-<<<<<<< HEAD
       child: DeviceTypeBuilder(
         deviceType: const [
-=======
-      child: BreakpointBuilder(
-        breakpoints: const [
           DeviceType.belt,
->>>>>>> 09e62601
           DeviceType.dock,
           DeviceType.band,
           DeviceType.zune,
